--- conflicted
+++ resolved
@@ -422,19 +422,15 @@
 
 class JsCode:
     """Wrapper around Javascript code."""
-
-<<<<<<< HEAD
-    def __init__(self, js_code: str):
-        self.js_code = js_code
-
-    def __str__(self):
-        return self.js_code
-=======
+    
     def __init__(self, js_code: Union[str, "JsCode"]):
         if isinstance(js_code, JsCode):
             self.js_code: str = js_code.js_code
         else:
             self.js_code = js_code
+    
+    def __str__(self):
+        return self.js_code
 
 
 def parse_font_size(value: Union[str, int, float]) -> str:
@@ -444,5 +440,4 @@
 
     if (value[-3:] != "rem") and (value[-2:] not in ["em", "px"]):
         raise ValueError("The font size must be expressed in rem, em, or px.")
-    return value
->>>>>>> a00c3c31
+    return value